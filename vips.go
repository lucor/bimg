--- conflicted
+++ resolved
@@ -234,11 +234,7 @@
 	var out *C.VipsImage
 	defer C.g_object_unref(C.gpointer(image))
 
-<<<<<<< HEAD
 	err := C.vips_rotate_bridge(image, &out, C.int(angle))
-=======
-	err := C.vips_rotate_bimg(image, &out, C.int(angle))
->>>>>>> 5a9d7f21
 	if err != 0 {
 		return nil, catchVipsError()
 	}
