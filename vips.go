--- conflicted
+++ resolved
@@ -428,13 +428,7 @@
 	if err != nil {
 		return InterpretationError, err
 	}
-<<<<<<< HEAD
-	interp := vipsInterpretation(image)
-	C.g_object_unref(C.gpointer(image))
-	return interp, nil
-=======
 	return vipsInterpretation(image), nil
->>>>>>> 93cc977f
 }
 
 func vipsInterpretation(image *vipsImage) Interpretation {
